--- conflicted
+++ resolved
@@ -35,20 +35,12 @@
     "aws-sdk": "^2.785.0",
     "axios": "^0.21.1",
     "fhir-works-on-aws-authz-rbac": "4.1.1",
-<<<<<<< HEAD
-    "fhir-works-on-aws-interface": "7.1.0",
-    "fhir-works-on-aws-persistence-ddb": "3.2.0",
-    "fhir-works-on-aws-routing": "4.0.3",
-    "fhir-works-on-aws-search-es": "2.0.1",
-    "serverless-http": "^2.3.1",
-    "yargs": "^16.2.0"
-=======
     "fhir-works-on-aws-interface": "8.0.0",
     "fhir-works-on-aws-persistence-ddb": "3.2.1",
     "fhir-works-on-aws-routing": "5.0.0",
     "fhir-works-on-aws-search-es": "2.1.0",
-    "serverless-http": "^2.3.1"
->>>>>>> 68ad61da
+    "serverless-http": "^2.3.1",
+    "yargs": "^16.2.0"
   },
   "devDependencies": {
     "@types/chance": "^1.1.1",
